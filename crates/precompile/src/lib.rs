--- conflicted
+++ resolved
@@ -63,65 +63,6 @@
 }
 
 impl Precompiles {
-<<<<<<< HEAD
-    /// Extends the precompiles with the given precompiles.
-    ///
-    /// Other precompiles with overwrite existing precompiles.
-    pub fn extend(&mut self, other: impl IntoIterator<Item = PrecompileWithAddress>) {
-        self.inner.extend(other.into_iter().map(Into::into));
-    }
-}
-
-#[derive(Clone)]
-pub enum Precompile {
-    Standard(StandardPrecompileFn),
-    Env(EnvPrecompileFn),
-}
-
-impl fmt::Debug for Precompile {
-    fn fmt(&self, f: &mut fmt::Formatter<'_>) -> fmt::Result {
-        match self {
-            Precompile::Standard(_) => f.write_str("Standard"),
-            Precompile::Env(_) => f.write_str("Env"),
-        }
-    }
-}
-
-#[derive(Clone, Debug)]
-pub struct PrecompileWithAddress(Address, Precompile);
-
-impl From<PrecompileWithAddress> for (Address, Precompile) {
-    fn from(value: PrecompileWithAddress) -> Self {
-        (value.0, value.1)
-    }
-}
-
-#[derive(Copy, Clone, Debug, PartialEq, Eq, Hash, Ord, PartialOrd)]
-pub enum SpecId {
-    HOMESTEAD,
-    BYZANTIUM,
-    ISTANBUL,
-    BERLIN,
-    CANCUN,
-    LATEST,
-}
-
-impl SpecId {
-    /// Returns the appropriate precompile Spec for the primitive [SpecId](revm_primitives::SpecId)
-    pub const fn from_spec_id(spec_id: revm_primitives::SpecId) -> Self {
-        use revm_primitives::SpecId::*;
-        match spec_id {
-            FRONTIER | FRONTIER_THAWING | HOMESTEAD | DAO_FORK | TANGERINE | SPURIOUS_DRAGON => {
-                Self::HOMESTEAD
-            }
-            BYZANTIUM | CONSTANTINOPLE | PETERSBURG => Self::BYZANTIUM,
-            ISTANBUL | MUIR_GLACIER => Self::ISTANBUL,
-            BERLIN | LONDON | ARROW_GLACIER | GRAY_GLACIER | MERGE | SHANGHAI => Self::BERLIN,
-            CANCUN => Self::CANCUN,
-            LATEST => Self::LATEST,
-            #[cfg(feature = "optimism")]
-            BEDROCK | REGOLITH => Self::BERLIN,
-=======
     /// Returns the precompiles for the given spec.
     pub fn new(spec: SpecId) -> &'static Self {
         match spec {
@@ -131,7 +72,6 @@
             SpecId::BERLIN => Self::berlin(),
             SpecId::CANCUN => Self::cancun(),
             SpecId::LATEST => Self::latest(),
->>>>>>> 32e0edff
         }
     }
 
@@ -231,19 +171,14 @@
 
     /// Returns an iterator over the precompiles addresses.
     #[inline]
-<<<<<<< HEAD
-    pub fn addresses(&self) -> impl IntoIterator<Item = &Address> {
+    pub fn addresses(&self) -> impl Iterator<Item = &Address> + '_ {
         self.inner.keys()
-=======
-    pub fn addresses(&self) -> impl Iterator<Item = &Address> + '_ {
-        self.inner.iter().map(|i| &i.0)
->>>>>>> 32e0edff
     }
 
     /// Consumes the type and returns all precompile addresses.
     #[inline]
     pub fn into_addresses(self) -> impl Iterator<Item = Address> {
-        self.inner.into_iter().map(|precompile| precompile.0)
+        self.inner.into_keys()
     }
 
     /// Is the given address a precompile.
@@ -273,22 +208,7 @@
     ///
     /// Other precompiles with overwrite existing precompiles.
     pub fn extend(&mut self, other: impl IntoIterator<Item = PrecompileWithAddress>) {
-        self.inner = self
-            .inner
-            .iter()
-            .cloned()
-            .chain(other)
-            .map(|i| (i.0, i.1.clone()))
-            .collect::<BTreeMap<Address, Precompile>>()
-            .into_iter()
-            .map(|(k, v)| PrecompileWithAddress(k, v))
-            .collect::<Vec<_>>();
-    }
-}
-
-impl Default for Precompiles {
-    fn default() -> Self {
-        Self::new(SpecId::LATEST).clone() //berlin
+        self.inner.extend(other.into_iter().map(Into::into));
     }
 }
 
